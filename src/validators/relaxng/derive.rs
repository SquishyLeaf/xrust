use std::collections::HashMap;
use std::rc::Rc;
use crate::item::NodeType;
<<<<<<< HEAD
use crate::qname::QualifiedName;
use crate::trees::smite::RNode;
use crate::validators::relaxng::pattern::{DataType, NameClass, Param, Pattern};
use crate::Node;
=======
use crate::{Node, Value};
use crate::qname::QualifiedName;
use crate::trees::smite::{RNode};
use crate::validators::relaxng::pattern::{Param};
use crate::trees::smite::{Node as SmiteNode};
>>>>>>> c9986d02

pub(crate) fn derive(doc: &RNode, pat: RNode, refs: &HashMap<String, RNode>) -> RNode {
    //println!("deriv-{:?}", doc.clone().child_iter().next().unwrap());
    child_deriv( pat,doc.child_iter().next().unwrap(), refs)
}

<<<<<<< HEAD
fn contains(nc: NameClass, qn: QualifiedName) -> bool {
    match (nc, qn) {
        (NameClass::AnyName, _) => true,
        (NameClass::AnyNameExcept(n), q) => !contains(*n, q),
        (NameClass::NSName(nsuri), q) => Some(nsuri) == q.get_nsuri(),
        (NameClass::NSNameExcept(ns1, n), q) => (Some(ns1) == q.get_nsuri()) && !contains(*n, q),
        (NameClass::Name(ns1, ln1), q) => (ns1 == q.get_nsuri()) && (ln1 == q.get_localname()),
        (NameClass::NameClassChoice(nc1, nc2), q) => contains(*nc1, q.clone()) || contains(*nc2, q),
    }
}

fn childDeriv(pat: Pattern, cn: RNode) -> Pattern {
    match cn.node_type() {
        NodeType::Document => Pattern::NotAllowed,
        NodeType::Attribute => Pattern::NotAllowed,
        NodeType::Comment => Pattern::NotAllowed,
        NodeType::ProcessingInstruction => Pattern::NotAllowed,
        NodeType::Reference => Pattern::NotAllowed,
        NodeType::Unknown => Pattern::NotAllowed,
        //NodeType::Text => {Pattern::NotAllowed}
        NodeType::Text => textDeriv(pat, cn.value().to_string()),
        //NodeType::Element => {Pattern::NotAllowed}
=======

pub(crate) fn is_nullable(pat: RNode) -> bool {
    match pat.name().get_localname().as_str() {
        "empty" => true,
        "text" => true,
        "group" => {
            let mut pc = pat.child_iter();
            let p1 = pc.next().unwrap();
            let p2 = pc.next().unwrap();
            is_nullable(p1) && is_nullable(p2)
        }
        "interleave" => {
            let mut pc = pat.child_iter();
            let p1 = pc.next().unwrap();
            let p2 = pc.next().unwrap();
            is_nullable(p1) && is_nullable(p2)
        }
        "choice" => {
            let mut pc = pat.child_iter();
            let p1 = pc.next().unwrap();
            let p2 = pc.next().unwrap();
            is_nullable(p1) || is_nullable(p2)
        }
        "oneOrMore" => {
            is_nullable(pat.first_child().unwrap())
        }
        //"element"
        //"attribute"
        //"list"
        //"value"
        //"data"
        //"dataExcept"
        //"notAllowed"
        //"after"
        _ => false
    }
}

fn contains(nc: RNode, qn: QualifiedName) -> bool {
    //println!("containsnc-{:?}", nc.clone());
    match nc.name().get_localname().as_str() {
        "anyName" => true,
        "anyNameExcept" => {
            let name = nc.first_child().unwrap();
            !contains(name, qn)
        }
        "NSName" => {
            let nsuri = nc.first_child().unwrap();
            Some(nsuri.to_string()) == qn.get_nsuri()
        }
        "NSNameExcept" => {
            let mut c = nc.child_iter();
            let ns1 = c.next().unwrap();
            let n = c.next().unwrap();
            (Some(ns1.to_string()) ==qn.get_nsuri()) && !contains(n, qn)
        }
        "name" => {
            let ln1 = nc.first_child().unwrap();
            let ns1 = nc.get_attribute(&QualifiedName::new(None,None, "ns".to_string()));
            if ns1.to_string().is_empty(){
                qn.get_nsuri().is_none() && (ln1.to_string() ==qn.get_localname())
            } else {
                (Some(ns1.to_string()) == qn.get_nsuri()) && (ln1.to_string() ==qn.get_localname())
            }
        }
        "NameClassChoice" => {
            let mut c = nc.child_iter();
            let nc1 = c.next().unwrap();
            let nc2 = c.next().unwrap();
            contains(nc1,qn.clone()) || contains(nc2, qn)
        }
        _ => false
    }
}


fn child_deriv(pat: RNode, cn: RNode, refs: &HashMap<String, RNode>) -> RNode {
    match cn.node_type(){
        NodeType::Document |
        NodeType::Attribute |
        NodeType::Comment |
        NodeType::ProcessingInstruction |
        NodeType::Reference |
        NodeType::Unknown |
        NodeType::Namespace => pat.owner_document().new_element(QualifiedName::new(None,None,"notAllowed".to_string())).unwrap(),
        NodeType::Text =>  text_deriv(pat,cn.value().to_string()),
>>>>>>> c9986d02
        NodeType::Element => {
            //opening deriv
            //println!("start_tag_open_deriv");
            let mut pat1 = start_tag_open_deriv(pat, cn.name(), refs);
            //println!("pat1-{:?}", pat1.clone());

            //println!("att_deriv");
            //attsDeriv
            for attribute in cn.attribute_iter() {
                pat1 = att_deriv(attribute,pat1);
            }
            //println!("pat1-{:?}", pat1.clone());
            //println!("start_tag_close_deriv");
            //CloseTag
            pat1 = start_tag_close_deriv(pat1);

            //println!("pat1-{:?}", pat1.clone());
            //println!("children_deriv");
            //Children
<<<<<<< HEAD
            pat1 = childrenDeriv(pat1, cn.clone());
            //EndTagDeriv
            pat1 = endTagDeriv(pat1);
            pat1
        }
    }
=======
            pat1 = children_deriv( pat1, cn.clone(),refs);

            //println!("pat1-{:?}", pat1.clone());
>>>>>>> c9986d02

            //println!("end_tag_deriv");
            //end_tag_deriv
            pat1 = end_tag_deriv(pat1);

            //println!("pat1-{:?}", pat1.clone());
            pat1
        }
    }
}

<<<<<<< HEAD
fn startTagOpenDeriv(p: Pattern, q: QualifiedName) -> Pattern {
    match p {
        Pattern::Choice(p1, p2) => choice(
            startTagOpenDeriv(*p1, q.clone()),
            startTagOpenDeriv(*p2, q.clone()),
        ),
        Pattern::Element(nc, p1) => {
=======
fn start_tag_open_deriv(pat: RNode, q: QualifiedName, refs: &HashMap<String, RNode>) -> RNode {
    //println!("stod-{:?}",pat.name().get_localname().as_str());
    match pat.name().get_localname().as_str() {
        "ref" => {
            //We lookup the reference, and use that for the pattern going forward
            let patname = pat.get_attribute(&QualifiedName::new(None,None,"name".to_string()));
            let newpat = refs.get(patname.to_string().as_str());
            match newpat{
                //TODO proper error checking
                None => pat.owner_document().new_element(QualifiedName::new(None,None,"notAllowed".to_string())).unwrap(),
                Some(rn) => {
                    start_tag_open_deriv(rn.clone(), q, refs)
                }
            }
        }
        "element" =>{
            let mut pc = pat.child_iter();
            let nc = pc.next().unwrap();
            let p = pc.next().unwrap();
>>>>>>> c9986d02
            if contains(nc, q) {
                after(p, pat.owner_document().new_element(QualifiedName::new(None,None,"empty".to_string())).unwrap())
            } else {
                pat.owner_document().new_element(QualifiedName::new(None,None,"notAllowed".to_string())).unwrap()
            }
        }
        "choice" => {
            let mut pc = pat.child_iter();
            choice(
<<<<<<< HEAD
                // applyAfter (flip interleave p2) (startTagOpenDeriv p1 qn)
                applyAfter(
                    |pat: Pattern| Pattern::Interleave(Box::from(pat), p2.clone()),
                    startTagOpenDeriv(*p1.clone(), q.clone()),
                ),
                applyAfter(
                    |pat: Pattern| Pattern::Interleave(Box::from(pat), p1.clone()),
                    startTagOpenDeriv(*p2, q.clone()),
                ),
            )
        }
        Pattern::OneOrMore(p) => applyAfter(
            Box::new(|pat: Pattern| {
                group(pat, choice(Pattern::OneOrMore(p.clone()), Pattern::Empty))
            }),
            startTagOpenDeriv(*p.clone(), q),
        ),
        Pattern::Group(p1, p2) => {
            let x = applyAfter(
                |pat: Pattern| group(pat, *p2.clone()),
                startTagOpenDeriv(*p1.clone(), q.clone()),
            );
            if p1.is_nullable() {
                choice(x, startTagOpenDeriv(*p2, q))
            } else {
                x
            }
        }
        Pattern::After(p1, p2) => applyAfter(
            |pat: Pattern| after(pat, *p2.clone()),
            startTagOpenDeriv(*p1, q),
        ),
        _ => Pattern::NotAllowed,
    }
}

fn attDeriv(pat: Pattern, att: RNode) -> Pattern {
    match pat {
        Pattern::After(p1, p2) => after(attDeriv(*p1, att), *p2),
        Pattern::Choice(p1, p2) => choice(attDeriv(*p1, att.clone()), attDeriv(*p2, att)),
        Pattern::Group(p1, p2) => choice(
            group(attDeriv(*p1.clone(), att.clone()), *p2.clone()),
            group(attDeriv(*p2, att), *p1),
        ),
        Pattern::Interleave(p1, p2) => choice(
            interleave(attDeriv(*p1.clone(), att.clone()), *p2.clone()),
            interleave(attDeriv(*p2, att), *p1),
        ),
        Pattern::OneOrMore(p) => group(
            attDeriv(*p.clone(), att),
            choice(Pattern::OneOrMore(p), Pattern::Empty),
        ),
        //attDeriv cx (Attribute nc p) (AttributeNode qn s) =
        //    if contains nc qn && valueMatch cx p s then Empty else NotAllowed
        Pattern::Attribute(nc, p) => {
=======
                start_tag_open_deriv( pc.next().unwrap(), q.clone(),refs),
                start_tag_open_deriv( pc.next().unwrap(), q.clone(),refs)
            )
        }
        "interleave" => {
            let mut pc = pat.child_iter();
            let p1 = pc.next().unwrap();
            let p2 = pc.next().unwrap();
            choice(
                apply_after(
                |pat: RNode| {
                    let mut i = pat.owner_document().new_element(QualifiedName::new(None,None,"interleave".to_string())).unwrap();
                    let _ = i.push(pat);
                    let _ = i.push(p2.clone());
                    i
                },
                    start_tag_open_deriv( p1.clone(), q.clone(),refs)
                ),
                apply_after(
                    |pat: RNode| {
                        let mut i = pat.owner_document().new_element(QualifiedName::new(None,None,"interleave".to_string())).unwrap();
                        let _ = i.push(pat);
                        let _ = i.push(p1.clone());
                        i
                    },
                    start_tag_open_deriv( p2.clone(),q.clone(), refs)
                )
            )
        }
        "oneOrMore" => {
            let p1 = pat.first_child().unwrap();
            apply_after(
                |pat: RNode|{
                    group(
                        pat.clone(),
                        choice(
                            pat.clone(),
                            pat.owner_document().new_element(QualifiedName::new(None,None,"empty".to_string())).unwrap()
                        )
                    )
                },
                start_tag_open_deriv(p1, q, refs)
            )
        }
        "group" => {
            let mut pc = pat.child_iter();
            let p1 = pc.next().unwrap();
            let p2 = pc.next().unwrap();
            let x =  apply_after(
                |pat: RNode| { group(pat, p2.clone())},
                start_tag_open_deriv( p1.clone(),q.clone(), refs)
            );
            if is_nullable(p1){
                choice(
                    x,
                    start_tag_open_deriv( p2, q,refs)
                )
            } else{
                x
            }
        }
        "after" => {
            let mut pc = pat.child_iter();
            let p1 = pc.next().unwrap();
            let p2 = pc.next().unwrap();
            apply_after(
                |pat: RNode| {
                    after(pat,  p2.clone())
                },
                start_tag_open_deriv( p1, q,refs)
            )
        }
        _ => pat.owner_document().new_element(QualifiedName::new(None,None,"notAllowed".to_string())).unwrap()
    }
}


fn att_deriv( pat: RNode, att: RNode) -> RNode {
    match pat.name().get_localname().as_str() {
        "after" => {
            let mut pc = pat.child_iter();
            let p1 = pc.next().unwrap();
            let p2 = pc.next().unwrap();
            after(
                att_deriv( p1, att),
                p2
            )
        }
        "choice" => {
            let mut pc = pat.child_iter();
            let p1 = pc.next().unwrap();
            let p2 = pc.next().unwrap();
            choice(
                att_deriv( p1, att.clone()),
                att_deriv(p2, att)
            )
        }
        "group" => {
            let mut pc = pat.child_iter();
            let p1 = pc.next().unwrap();
            let p2 = pc.next().unwrap();
            choice(
                group(
                    att_deriv( p1.clone(), att.clone()),
                    p2.clone()
                ),
                group(
                    att_deriv( p2, att),
                    p1
                )
            )
        }
        "interleave" => {
            let mut pc = pat.child_iter();
            let p1 = pc.next().unwrap();
            let p2 = pc.next().unwrap();
            choice(
                interleave(
                    att_deriv(p1.clone(), att.clone()),
                    p2.clone()
                ),
                interleave(
                    att_deriv( p2, att),
                    p1
                )
            )
        }
        "oneOrMore" => {
            let p1 = pat.first_child().unwrap();
            group(
                att_deriv(p1,  att),
                choice(
                    pat.clone(),
                    pat.owner_document().new_element(QualifiedName::new(None,None,"empty".to_string())).unwrap()
                )
            )
        }
        "attribute" => {
>>>>>>> c9986d02
            let (qn, av) = (att.name(), att.value());
            let mut i = pat.child_iter();
            let nc = i.next().unwrap();
            let p1 = i.next().unwrap();
            if contains(nc, qn) && value_match(p1, av.to_string()) {
                pat.owner_document().new_element(QualifiedName::new(None,None,"empty".to_string())).unwrap()
            } else {
                pat.owner_document().new_element(QualifiedName::new(None,None,"notAllowed".to_string())).unwrap()
            }
        }
<<<<<<< HEAD
        _ => Pattern::NotAllowed,
    }
}

fn startTagCloseDeriv(pat: Pattern) -> Pattern {
    match pat {
        Pattern::After(p1, p2) => after(startTagCloseDeriv(*p1), *p2),
        Pattern::Choice(p1, p2) => choice(startTagCloseDeriv(*p1), startTagCloseDeriv(*p2)),
        Pattern::Group(p1, p2) => group(startTagCloseDeriv(*p1), startTagCloseDeriv(*p2)),
        Pattern::Interleave(p1, p2) => interleave(startTagCloseDeriv(*p1), startTagCloseDeriv(*p2)),
        Pattern::OneOrMore(p) => oneOrMore(startTagCloseDeriv(*p)),
        Pattern::Attribute(_, _) => Pattern::NotAllowed,
        p => p,
    }
}

fn childrenDeriv(pat: Pattern, cn: RNode) -> Pattern {
    match cn.clone().child_iter().count() {
=======
        _ => pat.owner_document().new_element(QualifiedName::new(None,None,"notAllowed".to_string())).unwrap()
    }
}

fn start_tag_close_deriv(pat: RNode) -> RNode {
    match pat.name().get_localname().as_str() {
        "after" => {
            let mut pc = pat.child_iter();
            let p1 = pc.next().unwrap();
            let p2 = pc.next().unwrap();
            after(
                start_tag_close_deriv(p1),
                p2
            )
        }
        "choice" => {
            let mut pc = pat.child_iter();
            let p1 = pc.next().unwrap();
            let p2 = pc.next().unwrap();
            choice(
                start_tag_close_deriv(p1),
                start_tag_close_deriv(p2)
            )
        }
        "group" => {
            let mut pc = pat.child_iter();
            let p1 = pc.next().unwrap();
            let p2 = pc.next().unwrap();
            group(
                start_tag_close_deriv(p1),
                start_tag_close_deriv(p2)
            )
        }
        "interleave" => {
            let mut pc = pat.child_iter();
            let p1 = pc.next().unwrap();
            let p2 = pc.next().unwrap();
            interleave(
                start_tag_close_deriv(p1),
                start_tag_close_deriv(p2)
            )
        }
        "oneOrMore" => {
            let p = pat.first_child().unwrap();
            one_or_more(start_tag_close_deriv(p))
        }
        "attribute" => {
            pat.owner_document().new_element(QualifiedName::new(None,None,"notAllowed".to_string())).unwrap()
        }
        _ => pat
    }
}

fn children_deriv(pat: RNode, cn: RNode, refs: &HashMap<String, RNode>) -> RNode {
    match cn.clone().child_iter().count(){
>>>>>>> c9986d02
        //match cn.len() {
        0 => {
            //We treat self closed elements as <e></e>
            choice(pat.clone(), text_deriv(pat, "".to_string()))
        }
        1 => {
<<<<<<< HEAD
            let n = cn.child_iter().next().unwrap();
            match n.node_type() {
                NodeType::Text => {
                    let p1 = childDeriv(pat.clone(), n.clone());
=======
            let n = cn.first_child().unwrap();
            match n.node_type(){
                NodeType::Text => {
                    let p1 = child_deriv( n.clone(),pat.clone(), refs);
>>>>>>> c9986d02
                    if whitespace(n.value().to_string()) {
                        choice(pat, p1)
                    } else {
                        p1
                    }
                }
<<<<<<< HEAD
                _ => stripChildrenDeriv(pat, cn.child_iter()),
            }
        }
        _ => stripChildrenDeriv(pat, cn.child_iter()),
    }
}

fn endTagDeriv(pat: Pattern) -> Pattern {
    match pat {
        Pattern::Choice(p1, p2) => choice(endTagDeriv(*p1), endTagDeriv(*p2)),
        Pattern::After(p1, p2) => {
            if p1.is_nullable() {
                *p2
            } else {
                Pattern::NotAllowed
            }
        }
        _ => Pattern::NotAllowed,
    }
}

fn textDeriv(pat: Pattern, s: String) -> Pattern {
    match pat {
        Pattern::Choice(p1, p2) => choice(textDeriv(*p1, s.clone()), textDeriv(*p2, s.clone())),
        Pattern::Interleave(p1, p2) => choice(
            interleave(textDeriv(*p1.clone(), s.clone()), *p2.clone()),
            interleave(*p1, textDeriv(*p2, s.clone())),
        ),
        Pattern::Group(p1, p2) => {
            let p = group(textDeriv(*p1, s.clone()), *p2.clone());
            if p.is_nullable() {
                choice(p, textDeriv(*p2, s))
=======
                _ => {
                    strip_children_deriv(pat, cn.child_iter(), refs)
                }
            }
        },
        _ => {strip_children_deriv(pat, cn.child_iter(), refs)}
    }
}

fn end_tag_deriv(pat: RNode) -> RNode {
    match pat.name().get_localname().as_str() {
        "choice" => {
            let mut pc = pat.child_iter();
            let p1 = pc.next().unwrap();
            let p2 = pc.next().unwrap();
            choice(
                end_tag_deriv(p1),
                end_tag_deriv(p2)
            )
        }
        "after" => {
            let mut pc = pat.child_iter();
            let p1 = pc.next().unwrap();
            let p2 = pc.next().unwrap();
            if is_nullable(p1) {
                p2
            } else {
                pat.owner_document().new_element(QualifiedName::new(None,None,"notAllowed".to_string())).unwrap()
            }
        }
        _ => pat.owner_document().new_element(QualifiedName::new(None,None,"notAllowed".to_string())).unwrap()
    }
}



fn text_deriv(pat: RNode, s: String) -> RNode {
    match pat.name().get_localname().as_str() {
        "choice" => {
            let mut pc = pat.child_iter();
            let p1 = pc.next().unwrap();
            let p2 = pc.next().unwrap();
            choice(
                text_deriv(p1, s.clone()),
                text_deriv(p2, s.clone())
            )
        }
        "interleave" => {
            let mut pc = pat.child_iter();
            let p1 = pc.next().unwrap();
            let p2 = pc.next().unwrap();
            choice(
                interleave(
                    text_deriv(p1.clone(), s.clone()),
                    p2.clone()),
                interleave(
                    p1,
                    text_deriv(p2, s.clone())
                )
            )
        }
        "group" => {
            let mut pc = pat.child_iter();
            let p1 = pc.next().unwrap();
            let p2 = pc.next().unwrap();
            let p = group(
                text_deriv(p1, s.clone()),
                p2.clone()
            );
            if is_nullable(p.clone()){
                choice(
                    p.clone(),
                    text_deriv(
                        p2, s)
                )
>>>>>>> c9986d02
            } else {
                p
            }
        }
<<<<<<< HEAD
        Pattern::After(p1, p2) => {
            //textDeriv cx (After p1 p2) s = after (textDeriv cx p1 s) p2
            after(textDeriv(*p1, s), *p2)
        }
        Pattern::OneOrMore(p1) => group(
            textDeriv(*p1.clone(), s.clone()),
            choice(Pattern::OneOrMore(p1), Pattern::Empty),
        ),
        Pattern::Text => Pattern::Text,
        Pattern::Value(dt, v, _cx2) => {
            if datatypeEqual(dt, v, s) {
                Pattern::Empty
=======
        "after" => {
            let mut pc = pat.child_iter();
            let p1 = pc.next().unwrap();
            let p2 = pc.next().unwrap();
            after(
                text_deriv(p1, s),
                p2
            )
        }
        "oneOrMore" => {
            let p = pat.first_child().unwrap();
            group(
                text_deriv(p.clone(), s.clone()),
                choice(
                    pat.clone(),
                    pat.owner_document().new_element(QualifiedName::new(None,None,"empty".to_string())).unwrap()
                )
            )
        }
        "Text" => pat,
        "Value" => {
            let dtlib = pat.get_attribute(&QualifiedName::new(None, None, "datatypeLibrary".to_string()));
            let dtname = pat.get_attribute(&QualifiedName::new(None, None, "type".to_string()));
            let v = pat.value().to_string();
            if datatype_equal((dtlib,dtname), v,  s) {
                pat.owner_document().new_element(QualifiedName::new(None,None,"empty".to_string())).unwrap()
>>>>>>> c9986d02
            } else {
                pat.owner_document().new_element(QualifiedName::new(None,None,"notAllowed".to_string())).unwrap()
            }
        }
        "Data" => {
            let mut c = pat.child_iter();
            let dt = c.next().unwrap();
            //let params = c.collect();
            let params = vec![];
            if data_type_allows(dt, params, s) {
                pat.owner_document().new_element(QualifiedName::new(None,None,"empty".to_string())).unwrap()
            } else {
                pat.owner_document().new_element(QualifiedName::new(None,None,"notAllowed".to_string())).unwrap()
            }
        }
        "DataExcept" => {
            let mut c = pat.clone().child_iter();
            let dt = c.next().unwrap();
            //let params = c.collect();
            let params = vec![];
            if data_type_allows(dt, params, s.clone()) && !is_nullable(text_deriv(pat.clone(), s)) {
                pat.owner_document().new_element(QualifiedName::new(None,None,"empty".to_string())).unwrap()
            } else {
                pat.owner_document().new_element(QualifiedName::new(None,None,"notAllowed".to_string())).unwrap()
            }
        }
<<<<<<< HEAD
        Pattern::List(p) => {
            if listDeriv(*p, stringsplit(s)).is_nullable() {
                Pattern::Empty
=======
        "List" => {
            let p = pat.first_child().unwrap();
            if is_nullable(list_deriv(p, stringsplit(s))){
                pat.owner_document().new_element(QualifiedName::new(None,None,"empty".to_string())).unwrap()
>>>>>>> c9986d02
            } else {
                pat.owner_document().new_element(QualifiedName::new(None,None,"notAllowed".to_string())).unwrap()
            }
        }
<<<<<<< HEAD
        _ => Pattern::NotAllowed,
=======
        _ => pat.owner_document().new_element(QualifiedName::new(None,None,"notAllowed".to_string())).unwrap()
>>>>>>> c9986d02
    }
}

fn list_deriv(p: RNode, vs: Vec<String>) -> RNode {
    let mut vsi = vs.into_iter();
<<<<<<< HEAD
    match vsi.next() {
        None => p,
        Some(p1) => listDeriv(textDeriv(p, p1), vsi.collect()),
    }
}

fn stripChildrenDeriv(pat: Pattern, mut cn: Box<dyn Iterator<Item = RNode>>) -> Pattern {
    match cn.next() {
        None => pat,
        Some(h) => stripChildrenDeriv(
            if strip(h.clone()) {
                pat
            } else {
                childDeriv(pat, h)
            },
            cn,
        ),
    }
}

pub fn applyAfter<F1>(f: F1, p: Pattern) -> Pattern
where
    F1: Fn(Pattern) -> Pattern + Clone,
{
    match p {
        Pattern::After(p1, p2) => after(*p1, f(*p2)),
        Pattern::Choice(p1, p2) => choice(applyAfter(f.clone(), *p1), applyAfter(f, *p2)),
        Pattern::NotAllowed => Pattern::NotAllowed,
        _ => Pattern::NotAllowed,
    }
}

fn choice(pat1: Pattern, pat2: Pattern) -> Pattern {
=======
    match vsi.next(){
        None => { p }
        Some(p1) => {
            list_deriv(text_deriv(p, p1), vsi.collect())
        }
    }
}

fn strip_children_deriv(pat: RNode, mut cn: Box<dyn Iterator<Item=RNode>>, refs: &HashMap<String, RNode>) -> RNode {
    match cn.next(){
        None => { pat },
        Some(h) => {
            strip_children_deriv(
                if strip(h.clone()){
                    pat
                } else {
                    child_deriv(pat, h, refs)
                },
                cn,
                refs
            )
        }
    }
}

pub fn apply_after<F1>(
    f: F1,
    pat: RNode
) -> RNode
    where
        F1: Fn(RNode) -> RNode + Clone,
{
    match pat.name().get_localname().as_str() {
        "after" => {
            let mut pc = pat.child_iter();
            let p1 = pc.next().unwrap();
            let p2 = pc.next().unwrap();
            after(
                p1,
                f(p2)
            )
        }
        "choice" => {
            let mut pc = pat.child_iter();
            let p1 = pc.next().unwrap();
            let p2 = pc.next().unwrap();
            choice(
                apply_after(f.clone(), p1),
                apply_after(f, p2)
            )
        }
        "notAllowed" => pat,
        _ => pat.owner_document().new_element(QualifiedName::new(None,None,"notAllowed".to_string())).unwrap()
    }
}


fn choice(pat1: RNode, pat2: RNode) -> RNode{
>>>>>>> c9986d02
    /*
        choice :: Pattern -> Pattern -> Pattern
        choice p NotAllowed = p
        choice NotAllowed p = p
        choice p1 p2 = Choice p1 p2
    */
<<<<<<< HEAD
    match (pat1, pat2) {
        (p1, Pattern::NotAllowed) => p1,
        (Pattern::NotAllowed, p2) => p2,
        (p1, p2) => Pattern::Choice(Box::from(p1), Box::from(p2)),
    }
}
fn group(p1: Pattern, p2: Pattern) -> Pattern {
    match (p1, p2) {
        (_, Pattern::NotAllowed) => Pattern::NotAllowed,
        (Pattern::NotAllowed, _) => Pattern::NotAllowed,
        (p, Pattern::Empty) => p,
        (Pattern::Empty, p) => p,
        (p1, p2) => Pattern::Group(Box::from(p1), Box::from(p2)),
    }
}
fn after(p1: Pattern, p2: Pattern) -> Pattern {
    match (p1, p2) {
        (_, Pattern::NotAllowed) => Pattern::NotAllowed,
        (Pattern::NotAllowed, _) => Pattern::NotAllowed,
        (p1, p2) => Pattern::After(Box::from(p1), Box::from(p2)),
    }
}
fn interleave(p1: Pattern, p2: Pattern) -> Pattern {
    match (p1, p2) {
        (_, Pattern::NotAllowed) => Pattern::NotAllowed,
        (Pattern::NotAllowed, _) => Pattern::NotAllowed,
        (p, Pattern::Empty) => p,
        (Pattern::Empty, p) => p,
        (p1, p2) => Pattern::Interleave(Box::from(p1), Box::from(p2)),
    }
}
fn valueMatch(pat: Pattern, s: String) -> bool {
    (pat.clone().is_nullable() && whitespace(s.clone())) || textDeriv(pat, s).is_nullable()
=======
    match (pat1.name().get_localname().as_str(), pat2.name().get_localname().as_str()){
        ("notAllowed", _) =>  pat2,
        (_, "notAllowed") =>  pat1,
        (_, _) => {
            let mut c = pat1.owner_document().new_element(QualifiedName::new(None,None,"choice".to_string())).unwrap();
            let _ = c.push(pat1);
            let _ = c.push(pat2);
            c
        }
    }
}
fn group(pat1: RNode, pat2: RNode) -> RNode {
    match (pat1.name().get_localname().as_str(), pat2.name().get_localname().as_str()) {
        ("notAllowed", _) => pat1,
        (_,"notAllowed") => pat2,
        ("empty",_) => pat2,
        (_,"empty") => pat1,
        (_,_) => {
            let mut g = pat1.owner_document().new_element(QualifiedName::new(None,None,"group".to_string())).unwrap();
            let _ = g.push(pat1);
            let _ = g.push(pat2);
            g
        }
    }
}
fn after(pat1: RNode, pat2: RNode) -> RNode {
    //println!("afterpat1-{:?}",pat1.name().get_localname().as_str());
    //println!("afterpat2-{:?}",pat2.name().get_localname().as_str());
    match (pat1.name().get_localname().as_str(), pat2.name().get_localname().as_str()) {
        (_, "notAllowed") => pat2,
        ("notAllowed", _) => pat1,
        (_,_) => {
            let mut a = pat1.owner_document().new_element(QualifiedName::new(None,None,"after".to_string())).unwrap();
            let _ = a.push(pat1);
            let _ = a.push(pat2);
            a
        }
    }
}
fn interleave(pat1: RNode, pat2: RNode) -> RNode {
    match (pat1.name().get_localname().as_str(), pat2.name().get_localname().as_str()) {
        ("notAllowed", _) => pat1,
        (_,"notAllowed") => pat2,
        ("empty",_) => pat2,
        (_,"empty") => pat1,
        (_,_) => {
            let mut i = pat1.owner_document().new_element(QualifiedName::new(None,None,"interleave".to_string())).unwrap();
            let _ = i.push(pat1);
            let _ = i.push(pat2);
            i
        }
    }
}
fn value_match(pat: RNode, s: String) -> bool {
    (is_nullable(pat.clone()) && whitespace(s.clone()))
        ||
    is_nullable(text_deriv(pat, s))
>>>>>>> c9986d02
}
fn whitespace(s: String) -> bool {
    //tests whether a string is contains only whitespace.
    !s.contains(|c| !char::is_whitespace(c))
}
fn strip(c: RNode) -> bool {
    match c.node_type() {
        NodeType::Text => whitespace(c.value().to_string()),
        _ => false,
    }
}
<<<<<<< HEAD
fn oneOrMore(pat: Pattern) -> Pattern {
    match pat {
        Pattern::NotAllowed => Pattern::NotAllowed,
        p => Pattern::OneOrMore(Box::from(p)),
    }
}
fn dataTypeAllows((_dt, st): DataType, _params: Vec<Param>, _s: String) -> bool {
    match st.as_str() {
=======
fn one_or_more(pat: RNode) -> RNode {
    match pat.name().get_localname().as_str() {
        "notAllowed" => pat,
        _ => {
            let mut o = Rc::new(SmiteNode::new()).new_element(QualifiedName::new(None, None, "oneOrMore".to_string())).unwrap();
            let _ = o.push(pat);
            o
        }
    }
}
fn data_type_allows(dt: RNode, _params: Vec<Param>, _s: String) -> bool {
    let _datatypens = dt.name().get_nsuri();
    let datatype = dt.name().get_localname();
    match datatype.as_str(){
>>>>>>> c9986d02
        "string" => true,
        "token" => true,
        _ => false,
    }
}
<<<<<<< HEAD
fn datatypeEqual((_d, s): DataType, s1: String, s2: String) -> bool {
    match s.as_str() {
        "string" => s1 == s2,
        "token" => normalizeWhitespace(s1) == normalizeWhitespace(s2),
        _ => false,
=======
fn datatype_equal((_d, s): (Rc<Value>,Rc<Value>), s1: String, s2:String) -> bool {
    match s.as_ref() {
        Value::String(_) => { s1 == s2}
        Value::Token => {
            normalize_whitespace(s1) == normalize_whitespace(s2)
        }
        _ => false
    }
    /*
    match s.as_str() {
        "string" => {s1 == s2},
        "token" => {
            normalize_whitespace(s1) == normalize_whitespace(s2)
        }
        _ => false
>>>>>>> c9986d02
    }

     */
}
<<<<<<< HEAD
fn normalizeWhitespace(s: String) -> String {
    s.trim()
        .split(' ')
        .filter(|s| !s.is_empty())
        .collect::<Vec<_>>()
        .join(" ")
=======
fn normalize_whitespace(s: String) -> String {
    s.trim().split(' ').filter(|s| !s.is_empty()).collect::<Vec<_>>().join(" ")
>>>>>>> c9986d02
}
fn stringsplit(s: String) -> Vec<String> {
    let t = s.split(' ').map(|u| u.to_string()).collect();
    t
}<|MERGE_RESOLUTION|>--- conflicted
+++ resolved
@@ -1,48 +1,17 @@
 use std::collections::HashMap;
 use std::rc::Rc;
 use crate::item::NodeType;
-<<<<<<< HEAD
-use crate::qname::QualifiedName;
-use crate::trees::smite::RNode;
-use crate::validators::relaxng::pattern::{DataType, NameClass, Param, Pattern};
-use crate::Node;
-=======
 use crate::{Node, Value};
 use crate::qname::QualifiedName;
 use crate::trees::smite::{RNode};
 use crate::validators::relaxng::pattern::{Param};
 use crate::trees::smite::{Node as SmiteNode};
->>>>>>> c9986d02
 
 pub(crate) fn derive(doc: &RNode, pat: RNode, refs: &HashMap<String, RNode>) -> RNode {
     //println!("deriv-{:?}", doc.clone().child_iter().next().unwrap());
     child_deriv( pat,doc.child_iter().next().unwrap(), refs)
 }
 
-<<<<<<< HEAD
-fn contains(nc: NameClass, qn: QualifiedName) -> bool {
-    match (nc, qn) {
-        (NameClass::AnyName, _) => true,
-        (NameClass::AnyNameExcept(n), q) => !contains(*n, q),
-        (NameClass::NSName(nsuri), q) => Some(nsuri) == q.get_nsuri(),
-        (NameClass::NSNameExcept(ns1, n), q) => (Some(ns1) == q.get_nsuri()) && !contains(*n, q),
-        (NameClass::Name(ns1, ln1), q) => (ns1 == q.get_nsuri()) && (ln1 == q.get_localname()),
-        (NameClass::NameClassChoice(nc1, nc2), q) => contains(*nc1, q.clone()) || contains(*nc2, q),
-    }
-}
-
-fn childDeriv(pat: Pattern, cn: RNode) -> Pattern {
-    match cn.node_type() {
-        NodeType::Document => Pattern::NotAllowed,
-        NodeType::Attribute => Pattern::NotAllowed,
-        NodeType::Comment => Pattern::NotAllowed,
-        NodeType::ProcessingInstruction => Pattern::NotAllowed,
-        NodeType::Reference => Pattern::NotAllowed,
-        NodeType::Unknown => Pattern::NotAllowed,
-        //NodeType::Text => {Pattern::NotAllowed}
-        NodeType::Text => textDeriv(pat, cn.value().to_string()),
-        //NodeType::Element => {Pattern::NotAllowed}
-=======
 
 pub(crate) fn is_nullable(pat: RNode) -> bool {
     match pat.name().get_localname().as_str() {
@@ -129,7 +98,6 @@
         NodeType::Unknown |
         NodeType::Namespace => pat.owner_document().new_element(QualifiedName::new(None,None,"notAllowed".to_string())).unwrap(),
         NodeType::Text =>  text_deriv(pat,cn.value().to_string()),
->>>>>>> c9986d02
         NodeType::Element => {
             //opening deriv
             //println!("start_tag_open_deriv");
@@ -149,18 +117,9 @@
             //println!("pat1-{:?}", pat1.clone());
             //println!("children_deriv");
             //Children
-<<<<<<< HEAD
-            pat1 = childrenDeriv(pat1, cn.clone());
-            //EndTagDeriv
-            pat1 = endTagDeriv(pat1);
-            pat1
-        }
-    }
-=======
             pat1 = children_deriv( pat1, cn.clone(),refs);
 
             //println!("pat1-{:?}", pat1.clone());
->>>>>>> c9986d02
 
             //println!("end_tag_deriv");
             //end_tag_deriv
@@ -172,15 +131,6 @@
     }
 }
 
-<<<<<<< HEAD
-fn startTagOpenDeriv(p: Pattern, q: QualifiedName) -> Pattern {
-    match p {
-        Pattern::Choice(p1, p2) => choice(
-            startTagOpenDeriv(*p1, q.clone()),
-            startTagOpenDeriv(*p2, q.clone()),
-        ),
-        Pattern::Element(nc, p1) => {
-=======
 fn start_tag_open_deriv(pat: RNode, q: QualifiedName, refs: &HashMap<String, RNode>) -> RNode {
     //println!("stod-{:?}",pat.name().get_localname().as_str());
     match pat.name().get_localname().as_str() {
@@ -200,7 +150,6 @@
             let mut pc = pat.child_iter();
             let nc = pc.next().unwrap();
             let p = pc.next().unwrap();
->>>>>>> c9986d02
             if contains(nc, q) {
                 after(p, pat.owner_document().new_element(QualifiedName::new(None,None,"empty".to_string())).unwrap())
             } else {
@@ -210,63 +159,6 @@
         "choice" => {
             let mut pc = pat.child_iter();
             choice(
-<<<<<<< HEAD
-                // applyAfter (flip interleave p2) (startTagOpenDeriv p1 qn)
-                applyAfter(
-                    |pat: Pattern| Pattern::Interleave(Box::from(pat), p2.clone()),
-                    startTagOpenDeriv(*p1.clone(), q.clone()),
-                ),
-                applyAfter(
-                    |pat: Pattern| Pattern::Interleave(Box::from(pat), p1.clone()),
-                    startTagOpenDeriv(*p2, q.clone()),
-                ),
-            )
-        }
-        Pattern::OneOrMore(p) => applyAfter(
-            Box::new(|pat: Pattern| {
-                group(pat, choice(Pattern::OneOrMore(p.clone()), Pattern::Empty))
-            }),
-            startTagOpenDeriv(*p.clone(), q),
-        ),
-        Pattern::Group(p1, p2) => {
-            let x = applyAfter(
-                |pat: Pattern| group(pat, *p2.clone()),
-                startTagOpenDeriv(*p1.clone(), q.clone()),
-            );
-            if p1.is_nullable() {
-                choice(x, startTagOpenDeriv(*p2, q))
-            } else {
-                x
-            }
-        }
-        Pattern::After(p1, p2) => applyAfter(
-            |pat: Pattern| after(pat, *p2.clone()),
-            startTagOpenDeriv(*p1, q),
-        ),
-        _ => Pattern::NotAllowed,
-    }
-}
-
-fn attDeriv(pat: Pattern, att: RNode) -> Pattern {
-    match pat {
-        Pattern::After(p1, p2) => after(attDeriv(*p1, att), *p2),
-        Pattern::Choice(p1, p2) => choice(attDeriv(*p1, att.clone()), attDeriv(*p2, att)),
-        Pattern::Group(p1, p2) => choice(
-            group(attDeriv(*p1.clone(), att.clone()), *p2.clone()),
-            group(attDeriv(*p2, att), *p1),
-        ),
-        Pattern::Interleave(p1, p2) => choice(
-            interleave(attDeriv(*p1.clone(), att.clone()), *p2.clone()),
-            interleave(attDeriv(*p2, att), *p1),
-        ),
-        Pattern::OneOrMore(p) => group(
-            attDeriv(*p.clone(), att),
-            choice(Pattern::OneOrMore(p), Pattern::Empty),
-        ),
-        //attDeriv cx (Attribute nc p) (AttributeNode qn s) =
-        //    if contains nc qn && valueMatch cx p s then Empty else NotAllowed
-        Pattern::Attribute(nc, p) => {
-=======
                 start_tag_open_deriv( pc.next().unwrap(), q.clone(),refs),
                 start_tag_open_deriv( pc.next().unwrap(), q.clone(),refs)
             )
@@ -405,7 +297,6 @@
             )
         }
         "attribute" => {
->>>>>>> c9986d02
             let (qn, av) = (att.name(), att.value());
             let mut i = pat.child_iter();
             let nc = i.next().unwrap();
@@ -416,26 +307,6 @@
                 pat.owner_document().new_element(QualifiedName::new(None,None,"notAllowed".to_string())).unwrap()
             }
         }
-<<<<<<< HEAD
-        _ => Pattern::NotAllowed,
-    }
-}
-
-fn startTagCloseDeriv(pat: Pattern) -> Pattern {
-    match pat {
-        Pattern::After(p1, p2) => after(startTagCloseDeriv(*p1), *p2),
-        Pattern::Choice(p1, p2) => choice(startTagCloseDeriv(*p1), startTagCloseDeriv(*p2)),
-        Pattern::Group(p1, p2) => group(startTagCloseDeriv(*p1), startTagCloseDeriv(*p2)),
-        Pattern::Interleave(p1, p2) => interleave(startTagCloseDeriv(*p1), startTagCloseDeriv(*p2)),
-        Pattern::OneOrMore(p) => oneOrMore(startTagCloseDeriv(*p)),
-        Pattern::Attribute(_, _) => Pattern::NotAllowed,
-        p => p,
-    }
-}
-
-fn childrenDeriv(pat: Pattern, cn: RNode) -> Pattern {
-    match cn.clone().child_iter().count() {
-=======
         _ => pat.owner_document().new_element(QualifiedName::new(None,None,"notAllowed".to_string())).unwrap()
     }
 }
@@ -491,64 +362,22 @@
 
 fn children_deriv(pat: RNode, cn: RNode, refs: &HashMap<String, RNode>) -> RNode {
     match cn.clone().child_iter().count(){
->>>>>>> c9986d02
         //match cn.len() {
         0 => {
             //We treat self closed elements as <e></e>
             choice(pat.clone(), text_deriv(pat, "".to_string()))
         }
         1 => {
-<<<<<<< HEAD
-            let n = cn.child_iter().next().unwrap();
-            match n.node_type() {
-                NodeType::Text => {
-                    let p1 = childDeriv(pat.clone(), n.clone());
-=======
             let n = cn.first_child().unwrap();
             match n.node_type(){
                 NodeType::Text => {
                     let p1 = child_deriv( n.clone(),pat.clone(), refs);
->>>>>>> c9986d02
                     if whitespace(n.value().to_string()) {
                         choice(pat, p1)
                     } else {
                         p1
                     }
                 }
-<<<<<<< HEAD
-                _ => stripChildrenDeriv(pat, cn.child_iter()),
-            }
-        }
-        _ => stripChildrenDeriv(pat, cn.child_iter()),
-    }
-}
-
-fn endTagDeriv(pat: Pattern) -> Pattern {
-    match pat {
-        Pattern::Choice(p1, p2) => choice(endTagDeriv(*p1), endTagDeriv(*p2)),
-        Pattern::After(p1, p2) => {
-            if p1.is_nullable() {
-                *p2
-            } else {
-                Pattern::NotAllowed
-            }
-        }
-        _ => Pattern::NotAllowed,
-    }
-}
-
-fn textDeriv(pat: Pattern, s: String) -> Pattern {
-    match pat {
-        Pattern::Choice(p1, p2) => choice(textDeriv(*p1, s.clone()), textDeriv(*p2, s.clone())),
-        Pattern::Interleave(p1, p2) => choice(
-            interleave(textDeriv(*p1.clone(), s.clone()), *p2.clone()),
-            interleave(*p1, textDeriv(*p2, s.clone())),
-        ),
-        Pattern::Group(p1, p2) => {
-            let p = group(textDeriv(*p1, s.clone()), *p2.clone());
-            if p.is_nullable() {
-                choice(p, textDeriv(*p2, s))
-=======
                 _ => {
                     strip_children_deriv(pat, cn.child_iter(), refs)
                 }
@@ -624,25 +453,10 @@
                     text_deriv(
                         p2, s)
                 )
->>>>>>> c9986d02
             } else {
                 p
             }
         }
-<<<<<<< HEAD
-        Pattern::After(p1, p2) => {
-            //textDeriv cx (After p1 p2) s = after (textDeriv cx p1 s) p2
-            after(textDeriv(*p1, s), *p2)
-        }
-        Pattern::OneOrMore(p1) => group(
-            textDeriv(*p1.clone(), s.clone()),
-            choice(Pattern::OneOrMore(p1), Pattern::Empty),
-        ),
-        Pattern::Text => Pattern::Text,
-        Pattern::Value(dt, v, _cx2) => {
-            if datatypeEqual(dt, v, s) {
-                Pattern::Empty
-=======
         "after" => {
             let mut pc = pat.child_iter();
             let p1 = pc.next().unwrap();
@@ -669,7 +483,6 @@
             let v = pat.value().to_string();
             if datatype_equal((dtlib,dtname), v,  s) {
                 pat.owner_document().new_element(QualifiedName::new(None,None,"empty".to_string())).unwrap()
->>>>>>> c9986d02
             } else {
                 pat.owner_document().new_element(QualifiedName::new(None,None,"notAllowed".to_string())).unwrap()
             }
@@ -696,65 +509,20 @@
                 pat.owner_document().new_element(QualifiedName::new(None,None,"notAllowed".to_string())).unwrap()
             }
         }
-<<<<<<< HEAD
-        Pattern::List(p) => {
-            if listDeriv(*p, stringsplit(s)).is_nullable() {
-                Pattern::Empty
-=======
         "List" => {
             let p = pat.first_child().unwrap();
             if is_nullable(list_deriv(p, stringsplit(s))){
                 pat.owner_document().new_element(QualifiedName::new(None,None,"empty".to_string())).unwrap()
->>>>>>> c9986d02
             } else {
                 pat.owner_document().new_element(QualifiedName::new(None,None,"notAllowed".to_string())).unwrap()
             }
         }
-<<<<<<< HEAD
-        _ => Pattern::NotAllowed,
-=======
         _ => pat.owner_document().new_element(QualifiedName::new(None,None,"notAllowed".to_string())).unwrap()
->>>>>>> c9986d02
     }
 }
 
 fn list_deriv(p: RNode, vs: Vec<String>) -> RNode {
     let mut vsi = vs.into_iter();
-<<<<<<< HEAD
-    match vsi.next() {
-        None => p,
-        Some(p1) => listDeriv(textDeriv(p, p1), vsi.collect()),
-    }
-}
-
-fn stripChildrenDeriv(pat: Pattern, mut cn: Box<dyn Iterator<Item = RNode>>) -> Pattern {
-    match cn.next() {
-        None => pat,
-        Some(h) => stripChildrenDeriv(
-            if strip(h.clone()) {
-                pat
-            } else {
-                childDeriv(pat, h)
-            },
-            cn,
-        ),
-    }
-}
-
-pub fn applyAfter<F1>(f: F1, p: Pattern) -> Pattern
-where
-    F1: Fn(Pattern) -> Pattern + Clone,
-{
-    match p {
-        Pattern::After(p1, p2) => after(*p1, f(*p2)),
-        Pattern::Choice(p1, p2) => choice(applyAfter(f.clone(), *p1), applyAfter(f, *p2)),
-        Pattern::NotAllowed => Pattern::NotAllowed,
-        _ => Pattern::NotAllowed,
-    }
-}
-
-fn choice(pat1: Pattern, pat2: Pattern) -> Pattern {
-=======
     match vsi.next(){
         None => { p }
         Some(p1) => {
@@ -813,48 +581,12 @@
 
 
 fn choice(pat1: RNode, pat2: RNode) -> RNode{
->>>>>>> c9986d02
     /*
         choice :: Pattern -> Pattern -> Pattern
         choice p NotAllowed = p
         choice NotAllowed p = p
         choice p1 p2 = Choice p1 p2
     */
-<<<<<<< HEAD
-    match (pat1, pat2) {
-        (p1, Pattern::NotAllowed) => p1,
-        (Pattern::NotAllowed, p2) => p2,
-        (p1, p2) => Pattern::Choice(Box::from(p1), Box::from(p2)),
-    }
-}
-fn group(p1: Pattern, p2: Pattern) -> Pattern {
-    match (p1, p2) {
-        (_, Pattern::NotAllowed) => Pattern::NotAllowed,
-        (Pattern::NotAllowed, _) => Pattern::NotAllowed,
-        (p, Pattern::Empty) => p,
-        (Pattern::Empty, p) => p,
-        (p1, p2) => Pattern::Group(Box::from(p1), Box::from(p2)),
-    }
-}
-fn after(p1: Pattern, p2: Pattern) -> Pattern {
-    match (p1, p2) {
-        (_, Pattern::NotAllowed) => Pattern::NotAllowed,
-        (Pattern::NotAllowed, _) => Pattern::NotAllowed,
-        (p1, p2) => Pattern::After(Box::from(p1), Box::from(p2)),
-    }
-}
-fn interleave(p1: Pattern, p2: Pattern) -> Pattern {
-    match (p1, p2) {
-        (_, Pattern::NotAllowed) => Pattern::NotAllowed,
-        (Pattern::NotAllowed, _) => Pattern::NotAllowed,
-        (p, Pattern::Empty) => p,
-        (Pattern::Empty, p) => p,
-        (p1, p2) => Pattern::Interleave(Box::from(p1), Box::from(p2)),
-    }
-}
-fn valueMatch(pat: Pattern, s: String) -> bool {
-    (pat.clone().is_nullable() && whitespace(s.clone())) || textDeriv(pat, s).is_nullable()
-=======
     match (pat1.name().get_localname().as_str(), pat2.name().get_localname().as_str()){
         ("notAllowed", _) =>  pat2,
         (_, "notAllowed") =>  pat1,
@@ -912,7 +644,6 @@
     (is_nullable(pat.clone()) && whitespace(s.clone()))
         ||
     is_nullable(text_deriv(pat, s))
->>>>>>> c9986d02
 }
 fn whitespace(s: String) -> bool {
     //tests whether a string is contains only whitespace.
@@ -920,20 +651,10 @@
 }
 fn strip(c: RNode) -> bool {
     match c.node_type() {
-        NodeType::Text => whitespace(c.value().to_string()),
-        _ => false,
-    }
-}
-<<<<<<< HEAD
-fn oneOrMore(pat: Pattern) -> Pattern {
-    match pat {
-        Pattern::NotAllowed => Pattern::NotAllowed,
-        p => Pattern::OneOrMore(Box::from(p)),
-    }
-}
-fn dataTypeAllows((_dt, st): DataType, _params: Vec<Param>, _s: String) -> bool {
-    match st.as_str() {
-=======
+        NodeType::Text => {whitespace(c.value().to_string()) }
+        _ => false
+    }
+}
 fn one_or_more(pat: RNode) -> RNode {
     match pat.name().get_localname().as_str() {
         "notAllowed" => pat,
@@ -948,19 +669,11 @@
     let _datatypens = dt.name().get_nsuri();
     let datatype = dt.name().get_localname();
     match datatype.as_str(){
->>>>>>> c9986d02
         "string" => true,
         "token" => true,
-        _ => false,
-    }
-}
-<<<<<<< HEAD
-fn datatypeEqual((_d, s): DataType, s1: String, s2: String) -> bool {
-    match s.as_str() {
-        "string" => s1 == s2,
-        "token" => normalizeWhitespace(s1) == normalizeWhitespace(s2),
-        _ => false,
-=======
+        _ => false
+    }
+}
 fn datatype_equal((_d, s): (Rc<Value>,Rc<Value>), s1: String, s2:String) -> bool {
     match s.as_ref() {
         Value::String(_) => { s1 == s2}
@@ -976,24 +689,14 @@
             normalize_whitespace(s1) == normalize_whitespace(s2)
         }
         _ => false
->>>>>>> c9986d02
     }
 
      */
 }
-<<<<<<< HEAD
-fn normalizeWhitespace(s: String) -> String {
-    s.trim()
-        .split(' ')
-        .filter(|s| !s.is_empty())
-        .collect::<Vec<_>>()
-        .join(" ")
-=======
 fn normalize_whitespace(s: String) -> String {
     s.trim().split(' ').filter(|s| !s.is_empty()).collect::<Vec<_>>().join(" ")
->>>>>>> c9986d02
-}
-fn stringsplit(s: String) -> Vec<String> {
+}
+fn stringsplit(s: String) -> Vec<String>{
     let t = s.split(' ').map(|u| u.to_string()).collect();
     t
 }