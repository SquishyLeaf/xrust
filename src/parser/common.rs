--- conflicted
+++ resolved
@@ -34,15 +34,7 @@
         _ => is_ncnamestartchar(ch),
     }
 }
-<<<<<<< HEAD
-fn is_ncnamestartchar(ch: &char) -> bool {
-    let b = is_ncnamestartchar_dbg(ch);
-    b
-}
-fn is_ncnamestartchar_dbg(ch: &char) -> bool {
-=======
 pub(crate) fn is_ncnamestartchar(ch: &char) -> bool {
->>>>>>> e69130ed
     matches!(ch,
           '\u{0041}'..='\u{005A}' // A-Z
         | '\u{005F}' // _
