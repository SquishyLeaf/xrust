use crate::parser::{ParseError, ParseInput, ParseResult};

pub(crate) fn tag(expected: &str) -> impl Fn(ParseInput) -> ParseResult<()> + '_ {
<<<<<<< HEAD
    move |mut input| {
        //eprintln!("tag - expect=\"{}\" - input=\"{}\"", expected, input);
        let tagchars = expected.chars();
        for tchar in tagchars {
            match input.next() {
                None => return Err(ParseError::Combinator),
                Some(char) => {
                    if char != tchar {
                        return Err(ParseError::Combinator);
                    }
                }
            }
        }
        //eprintln!("tag: found \"{}\" OK", expected);
        Ok((input, ()))
=======
    move |(input, state)|{
        match input.get(0..expected.len()) {
            None => Err(ParseError::Combinator),
            Some(chars) => {
                if chars == expected {
                    Ok(((&input[expected.len()..], state), ()))
                } else {
                    Err(ParseError::Combinator)
                }
            }
        }
>>>>>>> e69130ed
    }
}

pub(crate) fn anychar(expected: char) -> impl Fn(ParseInput) -> ParseResult<()> {
    move |mut input| match input.next() {
        None => return Err(ParseError::Combinator),
        Some(ch) => {
            if ch != expected {
                return Err(ParseError::Combinator);
            } else {
                Ok((input, ()))
            }
        }
    }
}

#[cfg(test)]
mod tests {
<<<<<<< HEAD
    use crate::parser::combinators::tag::{anychar, tag};
    use crate::parser::ParseError;
    use crate::parser::ParseInput;
=======
    use crate::parser::combinators::tag::tag;
    use crate::parser::{ParseError, ParserState};
>>>>>>> e69130ed

    #[test]
    fn parser_tag_test1() {
        let testdoc = "<doc>";
        let teststate = ParserState::new(None, None);
        let parse_doc = tag("<");
        assert_eq!(
            Ok((("doc>", ParserState::new(None, None)), ())),
            parse_doc((testdoc, teststate))
        );
    }

    #[test]
    fn parser_tag_test2() {
        let testdoc = "<doc>";
        let teststate = ParserState::new(None, None);
        let parse_doc = tag(">");
        assert_eq!(Err(ParseError::Combinator), parse_doc((testdoc, teststate)));
    }

    #[test]
    fn parser_tag_test3() {
        let testdoc = "<?ProcessingInstruction?>";
        let teststate = ParserState::new(None, None);
        let parse_doc = tag("<?");
        assert_eq!(
            Ok((
                ("ProcessingInstruction?>", ParserState::new(None, None)),
                ()
            )),
            parse_doc((testdoc, teststate))
        );
    }

    #[test]
    fn parser_char_test1() {
        let testdoc = ParseInput::new("<doc>");
        let parse_doc = anychar('<');
        assert_eq!(Ok((ParseInput::new("<doc>"), ())), parse_doc(testdoc));
    }
    #[test]
    fn parser_char_test2() {
        let testdoc = ParseInput::new("<doc>");
        let parse_doc = anychar('>');
        assert_eq!(Err(ParseError::Combinator), parse_doc(testdoc));
    }
}<|MERGE_RESOLUTION|>--- conflicted
+++ resolved
@@ -1,23 +1,8 @@
+use nom::character::complete::char;
 use crate::parser::{ParseError, ParseInput, ParseResult};
+use crate::transform::strings::starts_with;
 
 pub(crate) fn tag(expected: &str) -> impl Fn(ParseInput) -> ParseResult<()> + '_ {
-<<<<<<< HEAD
-    move |mut input| {
-        //eprintln!("tag - expect=\"{}\" - input=\"{}\"", expected, input);
-        let tagchars = expected.chars();
-        for tchar in tagchars {
-            match input.next() {
-                None => return Err(ParseError::Combinator),
-                Some(char) => {
-                    if char != tchar {
-                        return Err(ParseError::Combinator);
-                    }
-                }
-            }
-        }
-        //eprintln!("tag: found \"{}\" OK", expected);
-        Ok((input, ()))
-=======
     move |(input, state)|{
         match input.get(0..expected.len()) {
             None => Err(ParseError::Combinator),
@@ -29,33 +14,56 @@
                 }
             }
         }
->>>>>>> e69130ed
+    }
+}
+
+/// Return the longest possible of one of the given tags.
+/// If there are multiple tags of the same length, the first one that matches will be returned.
+pub(crate) fn anytag(s: Vec<&str>) -> impl Fn(ParseInput) -> ParseResult<String> + '_ {
+    move |(input, state)| {
+        // NB. this algorithm could probably be optimised
+        let u = s.iter().fold(
+            "",
+            |result, t| {
+                if t.len() > result.len() {
+                    // Since this tag is longer, it is a candidate
+                    match input.get(0..t.len()) {
+                        None => result,
+                        Some(chars) => {
+                            if chars == *t {
+                                t
+                            } else {
+                                result
+                            }
+                        }
+                    }
+                } else {
+                    result
+                }
+            }
+        );
+        if u == "" {
+            Err(ParseError::Combinator)
+        } else {
+            Ok(((&input[u.len()..], state), u.to_string()))
+        }
     }
 }
 
 pub(crate) fn anychar(expected: char) -> impl Fn(ParseInput) -> ParseResult<()> {
-    move |mut input| match input.next() {
-        None => return Err(ParseError::Combinator),
-        Some(ch) => {
-            if ch != expected {
-                return Err(ParseError::Combinator);
-            } else {
-                Ok((input, ()))
-            }
+    move |(input, state)| {
+        if input.starts_with(expected) {
+            Ok(((&input[1..], state), ()))
+        } else {
+            Err(ParseError::Combinator)
         }
     }
 }
 
 #[cfg(test)]
 mod tests {
-<<<<<<< HEAD
-    use crate::parser::combinators::tag::{anychar, tag};
-    use crate::parser::ParseError;
-    use crate::parser::ParseInput;
-=======
-    use crate::parser::combinators::tag::tag;
+    use crate::parser::combinators::tag::{tag, anychar, anytag};
     use crate::parser::{ParseError, ParserState};
->>>>>>> e69130ed
 
     #[test]
     fn parser_tag_test1() {
@@ -92,14 +100,51 @@
 
     #[test]
     fn parser_char_test1() {
-        let testdoc = ParseInput::new("<doc>");
+        let testdoc = "<doc>";
+        let teststate = ParserState::new(None, None);
         let parse_doc = anychar('<');
-        assert_eq!(Ok((ParseInput::new("<doc>"), ())), parse_doc(testdoc));
+        assert_eq!(
+            Ok((
+                ("<doc>", ParserState::new(None, None)),
+                ()
+            )),
+            parse_doc((testdoc, teststate))
+        )
     }
     #[test]
     fn parser_char_test2() {
-        let testdoc = ParseInput::new("<doc>");
+        let testdoc = "<doc>";
+        let teststate = ParserState::new(None, None);
         let parse_doc = anychar('>');
-        assert_eq!(Err(ParseError::Combinator), parse_doc(testdoc));
+        assert_eq!(
+            Err(ParseError::Combinator),
+            parse_doc((testdoc, teststate))
+        )
+    }
+    #[test]
+    fn parser_anytag_test1() {
+        let testdoc = "<doc>";
+        let teststate = ParserState::new(None, None);
+        let parse_doc = anytag(vec![">", ">=", "<=", "<"]);
+        assert_eq!(
+            Ok((
+                ("doc>", ParserState::new(None, None)),
+                "<".to_string()
+            )),
+            parse_doc((testdoc, teststate))
+        )
+    }
+    #[test]
+    fn parser_anytag_test2() {
+        let testdoc = "<=>";
+        let teststate = ParserState::new(None, None);
+        let parse_doc = anytag(vec![">", ">=", "<=", "<"]);
+        assert_eq!(
+            Ok((
+                (">", ParserState::new(None, None)),
+                "<=".to_string()
+            )),
+            parse_doc((testdoc, teststate))
+        )
     }
 }