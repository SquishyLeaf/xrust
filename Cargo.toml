--- conflicted
+++ resolved
@@ -34,21 +34,10 @@
 regex = "1.10.2"
 
 [dev-dependencies]
-<<<<<<< HEAD
 criterion = "0.5.1"
 encoding_rs = "0.8.33"
 encoding_rs_io = "0.1.7"
 #ixml = { package = "earleybird", version = "0.0.1" }
 #earleybird = {path = "../earleybird"}
 earleybird = {git = "https://github.com/mdubinko/earleybird.git"}
-indextree = "4.6.0"
-=======
-criterion = "0.3"
-# These are for example issue_52
-html_parser = "0.6.3"
-tokio = { version = "1.26.0", features = ["full"] }
-reqwest = "0.11.4"
-log = "0.4.17"
-futures = "0.3.27"
-env_logger = "0.10.0"
->>>>>>> 73831b1f
+indextree = "4.6.0"